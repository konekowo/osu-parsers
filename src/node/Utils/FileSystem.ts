--- conflicted
+++ resolved
@@ -4,14 +4,6 @@
   statSync,
   mkdirSync,
   writeFileSync,
-<<<<<<< HEAD
 } from 'fs';
 
-export {
-  dirname,
-} from 'path';
-=======
-} from "fs";
-
-export { dirname } from "path";
->>>>>>> c5d96633
+export { dirname } from 'path';